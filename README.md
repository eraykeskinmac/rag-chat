--- conflicted
+++ resolved
@@ -56,18 +56,15 @@
 console.log(response);
 ```
 
-<<<<<<< HEAD
 ### Basic Usage
 
-=======
-### Basic Usage 
->>>>>>> 336a5ad1
 ```typescript
 import { RAGChat, openai } from "@upstash/rag-chat";
 
 export const ragChat = new RAGChat({
   model: openai("gpt-4-turbo"),
 });
+
 
 await ragChat.context.add({
   type: "text",
@@ -77,7 +74,6 @@
 await ragChat.context.add({
   type: "pdf",
   fileSource: "./data/physics_basics.pdf",
-<<<<<<< HEAD
 });
 const response = await ragChat.chat("What is the speed of light?");
 
@@ -87,226 +83,6 @@
 ### Docs
 
 Checkout [the documentation](https://upstash.com/docs/vector/sdks/rag-chat/gettingstarted) for integrations and advanced options.
-
-```typescript
-await ragChat.context.add({
-  type: "html",
-  source: "https://en.wikipedia.org/wiki/Quantum_computing",
-
-  // optional 👇: custom page parsing settings
-  config: { chunkOverlap: 50, chunkSize: 200 },
-});
-```
-
-#### Removing Content
-
-Remove specific documents:
-
-```typescript
-await ragChat.context.delete({ id: "1", namespace: "user-123-documents" });
-```
-
-### Managing Chat History
-
-RAGChat provides robust functionality for interacting with and managing chat history. This allows you to maintain context, review past interactions, and customize the conversation flow.
-
-#### Retrieving Chat History
-
-Fetch recent messages from the chat history:
-
-```typescript
-const history = await ragChat.history.getMessages({ amount: 10 });
-console.log(history); // 👈 Last (up to) 10 messages
-```
-
-You can also specify a session ID to retrieve history for a particular conversation:
-
-```typescript
-const sessionHistory = await ragChat.history.getMessages({
-  amount: 5,
-  sessionId: "user-123-session",
-=======
->>>>>>> 336a5ad1
-});
-const response = await ragChat.chat("What is the speed of light?");
-
-console.log(response.output);
-```
-
-<<<<<<< HEAD
-#### Adding Custom Messages
-
-Injecting custom messages into the chat history:
-
-```typescript
-// Adding a user message
-await ragChat.history.addMessage({
-  message: { content: "What's the weather like?", role: "user" },
-});
-
-// Adding a system message
-await ragChat.history.addMessage({
-  message: {
-    content: "The AI should provide weather information.",
-    role: "system",
-  },
-});
-```
-
-### Debugging Your App
-
-RAGChat provides a powerful debugging feature that allows you to see the inner workings of your RAG applications. By enabling debug mode, you can trace the entire process from user input to final response.
-
-#### Enable Debugging
-
-To activate the debugging feature, simply initialize RAGChat with the `debug` option set to `true`:
-
-```typescript
-new RAGChat({ debug: true });
-```
-
-#### Debug Output
-
-When debug mode is enabled, RAGChat will log detailed information about each step of the RAG process. Here's a breakdown of the debug output:
-
-1. **SEND_PROMPT**: Logs the initial user query.
-
-   ```json
-   {
-     "timestamp": 1722950191207,
-     "logLevel": "INFO",
-     "eventType": "SEND_PROMPT",
-     "details": {
-       "prompt": "Where is the capital of Japan?"
-     }
-   }
-   ```
-
-2. **RETRIEVE_CONTEXT**: Shows the relevant context retrieved from the vector store.
-
-   ```json
-   {
-     "timestamp": 1722950191480,
-     "logLevel": "INFO",
-     "eventType": "RETRIEVE_CONTEXT",
-     "details": {
-       "context": [
-         {
-           "data": "Tokyo is the Capital of Japan.",
-           "id": "F5BWpryYkkcKLrp-GznwK"
-         }
-       ]
-     },
-     "latency": "171ms"
-   }
-   ```
-
-3. **RETRIEVE_HISTORY**: Displays the chat history retrieved for context.
-
-   ```json
-   {
-     "timestamp": 1722950191727,
-     "logLevel": "INFO",
-     "eventType": "RETRIEVE_HISTORY",
-     "details": {
-       "history": [
-         {
-           "content": "Where is the capital of Japan?",
-           "role": "user",
-           "id": "0"
-         }
-       ]
-     },
-     "latency": "145ms"
-   }
-   ```
-
-4. **FORMAT_HISTORY**: Shows how the chat history is formatted for the prompt.
-
-   ```json
-   {
-     "timestamp": 1722950191828,
-     "logLevel": "INFO",
-     "eventType": "FORMAT_HISTORY",
-     "details": {
-       "formattedHistory": "USER MESSAGE: Where is the capital of Japan?"
-     }
-   }
-   ```
-
-5. **FINAL_PROMPT**: Displays the complete prompt sent to the language model.
-
-   ```json
-   {
-     "timestamp": 1722950191931,
-     "logLevel": "INFO",
-     "eventType": "FINAL_PROMPT",
-     "details": {
-       "prompt": "You are a friendly AI assistant augmented with an Upstash Vector Store.\n  To help you answer the questions, a context and/or chat history will be provided.\n  Answer the question at the end using only the information available in the context or chat history, either one is ok.\n\n  -------------\n  Chat history:\n  USER MESSAGE: Where is the capital of Japan?\n  -------------\n  Context:\n  - Tokyo is the Capital of Japan.\n  -------------\n\n  Question: Where is the capital of Japan?\n  Helpful answer:"
-     }
-   }
-   ```
-
-6. **LLM_RESPONSE**: Shows the final response from the language model.
-   ```json
-   {
-     "timestamp": 1722950192593,
-     "logLevel": "INFO",
-     "eventType": "LLM_RESPONSE",
-     "details": {
-       "response": "According to the context, Tokyo is the capital of Japan!"
-     },
-     "latency": "558ms"
-   }
-   ```
-
-### Observability
-
-#### Helicone
-
-Helicone is a powerful observability platform that provides valuable insights into your LLM usage. Integrating Helicone with RAGChat is straightforward.
-
-To enable Helicone observability in RAGChat, you simply need to pass your Helicone API key when initializing your model. Here's how to do it for both custom models and OpenAI:
-
-##### For Upstash Models
-
-```ts
-import { RAGChat, upstash } from "ragchat";
-
-const ragChat = new RAGChat({
-  model: upstash("meta-llama/Meta-Llama-3-8B-Instruct", {
-    apiKey: process.env.QSTASH_TOKEN,
-    analytics: { name: "helicone", token: process.env.HELICONE_API_KEY },
-  }),
-});
-```
-
-##### For Custom Models (e.g., Meta-Llama)
-
-```ts
-import { RAGChat, custom } from "ragchat";
-
-const ragChat = new RAGChat({
-  model: custom("meta-llama/Meta-Llama-3.1-8B-Instruct-Turbo", {
-    apiKey: "xxx",
-    baseUrl: "https://api.together.xyz",
-    analytics: { name: "helicone", token: process.env.HELICONE_API_KEY! },
-  }),
-});
-```
-
-##### For OpenAI Models
-
-```ts
-import { RAGChat, openai } from "ragchat";
-
-const ragChat = new RAGChat({
-  model: openai("gpt-3.5-turbo", {
-    apiKey: process.env.OPENAI_API_KEY!,
-    analytics: { name: "helicone", token: process.env.HELICONE_API_KEY },
-  }),
-});
-```
 
 #### Langsmith
 
@@ -350,177 +126,4 @@
     analytics: { name: "langsmith", token: process.env.LANGCHAIN_API_KEY },
   }),
 });
-```
-
-## Example usage
-
-### Nextjs route handlers
-
-RAGChat integrates with Next.js route handlers out of the box. Here's how to use it:
-
-#### Basic usage
-
-```typescript
-import { ragChat } from "@/utils/rag-chat";
-import { NextResponse } from "next/server";
-
-export const POST = async (req: Request) => {
-  // 👇 user message
-  const { message } = await req.json();
-  const { output } = await ragChat.chat(message);
-  return NextResponse.json({ output });
-};
-```
-
-#### Streaming responses
-
-To stream the response from a route handler:
-
-```typescript
-import { ragChat } from "@/utils/rag-chat";
-
-export const POST = async (req: Request) => {
-  const { message } = await req.json();
-  const { output } = await ragChat.chat(message, { streaming: true });
-  return new Response(output);
-};
-```
-
-On the frontend, you can read the streamed data like this:
-
-```typescript
-"use client"
-
-export const ChatComponent = () => {
-  const [response, setResponse] = useState('');
-
-  async function fetchStream() {
-    const response = await fetch("/api/chat", {
-      method: "POST",
-      body: JSON.stringify({ message: "Your question here" }),
-    });
-
-    if (!response.body) {
-      console.error("No response body");
-      return;
-    }
-
-    const reader = response.body.getReader();
-    const decoder = new TextDecoder();
-
-    while (true) {
-      const { done, value } = await reader.read();
-      if (done) break;
-
-      const chunk = decoder.decode(value, { stream: true });
-      setResponse(prev => prev + chunk);
-    }
-  }
-
-  useEffect(() => {
-    fetchStream();
-  }, []);
-
-  return <div>{response}</div>;
-}
-```
-
-### Nextjs server actions
-
-RAGChat supports Next.js server actions natively. First, define your server action:
-
-```typescript
-"use server";
-
-import { ragChat } from "@/utils/rag-chat";
-import { createServerActionStream } from "@upstash/rag-chat/nextjs";
-
-export const serverChat = async (message: string) => {
-  const { output } = await ragChat.chat(message, { streaming: true });
-
-  // 👇 adapter to let us stream from server actions
-  return createServerActionStream(output);
-};
-```
-
-Second, use the server action in your client component:
-
-```typescript
-"use client";
-
-import { readServerActionStream } from "@upstash/rag-chat/nextjs";
-
-export const ChatComponent = () => {
-  const [response, setResponse] = useState('');
-
-  const clientChat = async () => {
-    const stream = await serverChat("How are you?");
-
-    for await (const chunk of readServerActionStream(stream)) {
-      setResponse(prev => prev + chunk);
-    }
-  };
-
-  return (
-    <div>
-      <button onClick={clientChat}>Start Chat</button>
-      <div>{response}</div>
-    </div>
-  );
-};
-```
-
-### Vercel AI SDK Integration
-
-RAGChat can be easily integrated with the Vercel AI SDK. First, set up your route handler:
-
-```typescript
-import { aiUseChatAdapter } from "@upstash/rag-chat/nextjs";
-import { ragChat } from "@/utils/rag-chat";
-
-export async function POST(req: Request) {
-  const { messages } = await req.json();
-  const lastMessage = messages[messages.length - 1].content;
-
-  const response = await ragChat.chat(lastMessage, { streaming: true });
-  return aiUseChatAdapter(response);
-}
-```
-
-Second, use the `useChat` hook in your frontend component:
-
-```typescript
-"use client"
-
-import { useChat } from "ai/react";
-
-const ChatComponent = () => {
-  const { messages, input, handleInputChange, handleSubmit } = useChat({
-    api: "/api/chat",
-    initialInput: "What year was the construction of the Eiffel Tower completed, and what is its height?",
-  });
-
-  return (
-    <div>
-      <ul>
-        {messages.map((m) => (
-          <li key={m.id}>{m.content}</li>
-        ))}
-      </ul>
-
-      <form onSubmit={handleSubmit}>
-        <input
-          value={input}
-          onChange={handleInputChange}
-          placeholder="Ask a question..."
-        />
-        <button type="submit">Send</button>
-      </form>
-    </div>
-  );
-};
-```
-=======
-### Docs
-Checkout [the documentation](https://upstash.com/docs/vector/sdks/rag-chat/gettingstarted) for integrations and advanced options. 
->>>>>>> 336a5ad1
+```